--- conflicted
+++ resolved
@@ -48,19 +48,10 @@
         path: build-stats
         destination: build-stats
 
-<<<<<<< HEAD
     - run:
         name: Pull the image
         command: |
           dts devel pull --tag daffy
-=======
-      - run:
-          name: Install dts
-          command: |
-            python3 -m pip install --no-cache-dir --user -U duckietown-shell
-            export PATH="$PATH:$HOME/.local/bin"
-            dts --set-version ente exit
->>>>>>> dcb901c8
 
     - run:
         name: Build the docs
@@ -75,5 +66,4 @@
         path: html/package.tgz
         destination: out/package.tgz
   build-daffy-prod: *build
-  build-daffy-staging: *build
-
+  build-daffy-staging: *build