--- conflicted
+++ resolved
@@ -8,15 +8,7 @@
 
 .. autoclass:: duckietown.dtros.DTROS
 
-<<<<<<< HEAD
-.. autoclass:: duckietown.dtros.DTPublisher
-
-.. autoclass:: duckietown.dtros.DTSubscriber
-
-
-=======
 .. autoclass:: duckietown.dtros.dtpublisher.DTPublisher
 
 
->>>>>>> aeba341a
 """