<<<<<<< HEAD
import inspect
=======
import glob
>>>>>>> 858cc07c
import os
from pathlib import Path
from typing import Optional

import rospy
import rospkg
from copy import copy
import yaml

import yaml
from std_srvs.srv import SetBool, SetBoolResponse
from duckietown_msgs.srv import (
    NodeGetParamsList,
    NodeGetParamsListResponse,
    NodeRequestParamsUpdate,
    NodeRequestParamsUpdateResponse,
)
from duckietown_msgs.msg import NodeParameter
from duckietown.dtros.constants import (
    NODE_GET_PARAM_SERVICE_NAME,
    NODE_REQUEST_PARAM_UPDATE_SERVICE_NAME,
    NODE_SWITCH_SERVICE_NAME,
)
from .dtparam import DTParam
from .constants import NodeHealth, NodeType
from .diagnostics import DTROSDiagnostics
from .utils import get_ros_handler
from .profiler import CodeProfiler


NODE_USER_CONFIG_LOCATION = "/data/config/nodes"
NODE_USER_GENERIC_CONFIG_NAME = "generic"


class DTROS(object):
    """
    Parent class for all Duckietown ROS nodes

    All Duckietown ROS nodes should inherit this class. This class provides
    some basic common functionality that most of the ROS nodes need. By keeping
    these arguments and methods in a parent class, we can ensure consistent and
    reliable behaviour of all ROS nodes in the Duckietown universe.

    In particular, the DTROS class provides:

    - Logging: By providing utility functions for logging such as `loginfo`, `logwarn`, etc.
    - Shutdown procedure: A common shutdown procedure for ROS nodes.
    - Switchable Subscribers and Publishers: :py:meth:`publisher` and :py:meth:`subscriber` return
      decorated subscribers and publishers that can be dynamically deactivated and reactivated.
    - Node deactivation and reactivation: through requesting ``False`` to the ``~switch``
      service all subscribers and publishers obtained through :py:meth:`publisher`
      and :py:meth:`subscriber` will be deactivated and the ``switch`` attribute will be set
      to ``False``. This switch can be
      used by computationally expensive parts of the node code that are not in callbacks in
      order to pause their execution.
    - We look for a robot specific parameter file and overwrite the default parameters
      if it exists

    Every children node should call the initializer of DTROS. This should be done
    by having the following line at the top of the children node ``__init__`` method::

        super(ChildrenNode, self).__init__(node_name='children_node_name')

    The DTROS initializer will:

    - Initialize the ROS node with name ``node_name``
    - Setup the ``node_name`` attribute to the node name passed by ROS (using ``rospy.get_name()``)
    - Add a ``rospy.on_shutdown`` hook to the node's :py:meth:`onShutdown` method
    - Setup a ``~switch`` service that can be used to deactivate and reactivate the node

    Args:
       node_name (:obj:`str`): a unique, descriptive name for the ROS node
       node_type (:py:class:`duckietown.dtros.NodeType`): a node type
       help (:obj: `str`): a node description
       dt_ghost (:obj: `bool`): (Internal use only) excludes the node from the diagnostics

    Attributes:
        node_name (:obj:`str`): the name of the node
        node_help (:obj:`str`): the description of the node
        node_type (:py:class:`duckietown.dtros.NodeType`): the node type
        is_shutdown (:obj:`bool`): whether the node is shutdown

    Properties:
        is_ghost:   (:obj:`bool`): (Internal use only) whether the node is a ghost
        switch:     (:obj:`bool`): current state of the switch (`true=ON`, `false=OFF`)
        parameters: (:obj:`list`): list of parameters defined within the node
        subscribers: (:obj:`list`): list of subscribers defined within the node
        publishers: (:obj:`list`): list of publishers defined within the node

    Service:
        ~switch:
            Switches the node between active state and inactive state.

            input:
                data (`bool`): The desired state. ``True`` for active, ``False`` for inactive.

            outputs:
                success (`bool`): ``True`` if the call succeeded
                message (`str`): Used to give details about success

    """

<<<<<<< HEAD
    def __init__(
        self,
        node_name,
        # DT parameters from here
        node_type,
        pkg_name=None,
        help=None,
        dt_ghost=False,
    ):
=======
    def __init__(self,
                 node_name,
                 # DT parameters from here
                 node_type,
                 help=None,
                 dt_ghost=False):

>>>>>>> 858cc07c
        # configure singleton
        if rospy.__instance__ is not None:
            raise RuntimeError("You cannot instantiate two objects of type DTROS")
        rospy.__instance__ = self
        if not isinstance(node_type, NodeType):
            raise ValueError(
                "DTROS 'node_type' parameter must be of type 'duckietown.NodeType', "
                "got %s instead." % str(type(node_type))
            )

        # Initialize the node
        log_level = rospy.INFO
        if os.environ.get("DEBUG", 0) in ["1", "true", "True", "enabled", "Enabled", "on", "On"]:
            log_level = rospy.DEBUG
        rospy.init_node(node_name, log_level=log_level, __dtros__=True)
        self.node_name = rospy.get_name()
        self.node_help = help
        self.node_type = node_type
        self.log("Initializing...")
        self.is_shutdown = False
        self._is_ghost = dt_ghost
        self._health = NodeHealth.STARTING
        self._health_reason = None
        self._ros_handler = get_ros_handler()

        veh_name = self.node_name.split("/")[1]
        robot_param_file = f"{self.package_path}/config/{node_name}/{veh_name}.yaml"
        if os.path.isfile(robot_param_file):
            rospy.loginfo(f"[{self.package_name}] found robot specific parameter file.. loading")
            try:
                with open(robot_param_file, "r") as stream:
                    new_params = yaml.load(stream, Loader=yaml.Loader)
            except yaml.YAMLError:
                msg = f"[{self.package_name}] Error in parsing calibration file {robot_param_file}.. skipping"
                rospy.logerr(msg)
                rospy.signal_shutdown(msg)
            for key in new_params:
                rospy.set_param(f"{node_name}/{key}", new_params[key])

        # Initialize parameters handling
        self._parameters = dict()
        self._rh_paramUpdate = None
        if self._ros_handler is not None:
            # decorate the XMLRPC paramUpdate function
            self._rh_paramUpdate = self._ros_handler.paramUpdate
<<<<<<< HEAD
            setattr(self._ros_handler, "paramUpdate", self._param_update)
=======
            setattr(self._ros_handler, 'paramUpdate', self._param_update)
>>>>>>> 858cc07c

        # Handle publishers, subscribers, and the state switch
        self._switch = True
        self._subscribers = list()
        self._publishers = list()

        # Load user configuration files
        self._load_user_parameter_files()

        # create switch service for node
<<<<<<< HEAD
        self.srv_switch = rospy.Service("~%s" % NODE_SWITCH_SERVICE_NAME, SetBool, self._srv_switch)
=======
        self.srv_switch = rospy.Service(
            "~%s" % NODE_SWITCH_SERVICE_NAME,
            SetBool, self._srv_switch
        )

>>>>>>> 858cc07c
        # create services to manage parameters
        self._srv_get_params = rospy.Service(
            "~%s" % NODE_GET_PARAM_SERVICE_NAME, NodeGetParamsList, self._srv_get_params_list
        )
        self._srv_request_params_update = rospy.Service(
            "~%s" % NODE_REQUEST_PARAM_UPDATE_SERVICE_NAME,
            NodeRequestParamsUpdate,
            self._srv_request_param_update,
        )

        # register node against the diagnostics manager
        if DTROSDiagnostics.enabled():
            DTROSDiagnostics.getInstance().register_node(
                self.node_name, self.node_help, self.node_type, health=self._health
            )

        # provide a public interface to the context manager to use as `with self.profiler("PHASE")`
        self.profiler = CodeProfiler()

        # mark node as healthy and STARTED
        self.set_health(NodeHealth.STARTED)

        # register shutdown callback
        rospy.on_shutdown(self._on_shutdown)

    def _load_user_parameter_files(self):
        # load user configurations
        # - node-agnostic parameters
        generic_cfg_dir = os.path.join(NODE_USER_CONFIG_LOCATION, NODE_USER_GENERIC_CONFIG_NAME)
        self._load_user_parameter_files_from(generic_cfg_dir)
        # - node-specific parameters
        node_name = self.node_name.split("/", maxsplit=2)[-1]
        node_cfg_dir = os.path.join(NODE_USER_CONFIG_LOCATION, node_name)
        self._load_user_parameter_files_from(node_cfg_dir)

    def _load_user_parameter_files_from(self, path: str):
        user_cfg_star = os.path.join(path, "*.yaml")
        user_cfg_files = sorted(glob.glob(user_cfg_star))
        # accumulate configs here
        user_cfg = {}
        # load configuration files
        i = 1
        t = len(user_cfg_files)
        self.loginfo(f"Found {t} user configuration files in '{path}'")
        for user_cfg_file in user_cfg_files:
            self.loginfo(f"Loading user configuration file {i}/{t}: {user_cfg_file}")
            try:
                with open(user_cfg_file, "rt") as fin:
                    user_cfg.update(yaml.safe_load(fin))
            except Exception as e:
                self.logerr(f"Skipping user configuration file '{user_cfg_file}' because we "
                            f"failed loading it. The error reads: {str(e)}")
            i += 1
        # update ros parameters
        for k, v in user_cfg.items():
            k = f"~{k}"
            self.logdebug(f"User configuration files update parameter '{k}': "
                          f"{rospy.get_param(k, None)} -> {v} ")
            rospy.set_param(k, v)

    # Read-only properties for the private attributes
    @property
    def is_ghost(self):
        """Whether this is a ghost node (diagnostics will skip it)"""
        return self._is_ghost

    # Read-only properties for the private attributes
    @property
    def switch(self):
        """Current state of the node on/off switch"""
        return self._switch

    @property
    def parameters(self):
        """List of parameters"""
        return copy(list(self._parameters.values()))

    @property
    def subscribers(self):
        """A list of all the subscribers of the node"""
        return self._subscribers

    @property
    def publishers(self):
        """A list of all the publishers of the node"""
        return self._publishers

    @property
    def package_path(self) -> Optional[str]:
        """The path to the catkin package this node belongs to"""
        # get all active locations where ROS packages are stored
        ROS_PACKAGE_PATH = os.environ.get("ROS_PACKAGE_PATH", "")
        package_paths = ROS_PACKAGE_PATH.split(":")
        # get the path to the file containing the child class (whoever is inheriting from this class)
        try:
            child_class_path: str = os.path.realpath(inspect.getfile(self.__class__))
        except Exception as e:
            self.logwarn(f"Could not determine the file hosting the subclass of DTROS. Error: {str(e)}")
            return None
        # match the subclass path with the places where packages are stored
        for package_path in package_paths:
            package_path = os.path.realpath(package_path)
            if child_class_path.startswith(package_path):
                # we have a match
                return package_path
        return None

    @property
    def package_name(self) -> Optional[str]:
        """The name of the catkin package this node belongs to"""
        package_path = self.package_path
        if not package_path:
            return None
        # the name of the package is simply the name of the directory containing it
        return Path(package_path).stem

    def set_health(self, health, reason=None):
        if not isinstance(health, NodeHealth):
            raise ValueError(
                "Argument 'health' must be of type duckietown.NodeHealth. "
                "Got %s instead" % str(type(health))
            )
        self.log("Health status changed [%s] -> [%s]" % (self._health.name, health.name))
        self._health = health
        self._health_reason = None if reason is None else str(reason)
        # update node health in the diagnostics manager
        if DTROSDiagnostics.enabled():
            DTROSDiagnostics.getInstance().update_node(health=self._health, health_reason=self._health_reason)

    def log(self, msg, type="info"):
        """Passes a logging message to the ROS logging methods.

        Attaches the ros name to the beginning of the message and passes it to
        a suitable ROS logging method. Use the `type` argument to select the method
        to be used (``debug`` for ``rospy.logdebug``,
        ``info`` for ``rospy.loginfo``, ``warn`` for ``rospy.logwarn``,
        ``err`` for ``rospy.logerr``, ``fatal`` for ``rospy.logfatal``).

        Args:
            msg (`str`): the message content
            type (`str`): one of ``debug``, ``info``, ``warn``, ``err``, ``fatal``

        Raises:
            ValueError: if the ``type`` argument is not one of the supported types

        """
        full_msg = "[%s] %s" % (self.node_name, msg)
        # pipe to the right logger
        if type == "debug":
            rospy.logdebug(full_msg)
        elif type == "info":
            rospy.loginfo(full_msg)
        elif type == "warn" or type == "warning":
            self.set_health(NodeHealth.WARNING, full_msg)
            rospy.logwarn(full_msg)
        elif type == "err" or type == "error":
            self.set_health(NodeHealth.ERROR, full_msg)
            rospy.logerr(full_msg)
        elif type == "fatal":
            self.set_health(NodeHealth.FATAL, full_msg)
            rospy.logfatal(full_msg)
        else:
            raise ValueError("Type argument value %s is not supported!" % type)

    def loginfo(self, msg):
        self.log(msg, type="info")

    def logerr(self, msg):
        self.log(msg, type="err")

    def logfatal(self, msg):
        self.log(msg, type="fatal")

    def logwarn(self, msg):
        self.log(msg, type="warn")

    def logdebug(self, msg):
        self.log(msg, type="debug")

    def on_switch_on(self):
        pass

    def on_switch_off(self):
        pass

    def _srv_switch(self, request):
        """
        Args:
            request (:obj:`std_srvs.srv.SetBool`): The switch request from the ``~switch`` callback

        Returns:
            :obj:`std_srvs.srv.SetBoolResponse`: Response for successful feedback

        """
        old_state = self._switch
        self._switch = new_state = request.data
        # propagate switch change to publishers and subscribers
        for pub in self.publishers:
            pub.active = self._switch
        for sub in self.subscribers:
            sub.active = self._switch
        # tell the node about the switch
        on_switch_fcn = {False: self.on_switch_off, True: self.on_switch_on}[self._switch]
        on_switch_fcn()
        # update node switch in the diagnostics manager
        if DTROSDiagnostics.enabled():
            DTROSDiagnostics.getInstance().update_node(enabled=self._switch)
        # create a response to the service call
        msg = "Node switched from [%s] to [%s]" % ("on" if old_state else "off", "on" if new_state else "off")
        # print out the change in state
        self.log(msg)
        # reply to the service call
        response = SetBoolResponse()
        response.success = True
        response.message = msg
        return response

    def _srv_get_params_list(self, request):
        """
        Args:
            request (:obj:`duckietown_msgs.srv.NodeGetParamsList`): Service request message.

        Returns:
            :obj:`duckietown_msgs.srv.NodeGetParamsList`: Parameters list

        """
        return NodeGetParamsListResponse(
            parameters=[
                NodeParameter(
                    node=rospy.get_name(), name=p.name, help=p.help, type=p.type.value, **p.options()
                )
                for p in self.parameters
            ]
        )

    def _srv_request_param_update(self, request):
        """
        Args:
            request (:obj:`duckietown_msgs.srv.NodeRequestParamsUpdate`): Service request message.

        Returns:
            :obj:`duckietown_msgs.srv.NodeRequestParamsUpdate`: Success feedback

        """
        try:
            self._parameters[request.parameter].force_update()
            return NodeRequestParamsUpdateResponse(success=True)
        except (KeyError, rospy.exceptions.ROSException):
            return NodeRequestParamsUpdateResponse(success=False)

    def _param_update(self, *args, **kwargs):
        # call super method
        if self._rh_paramUpdate is not None:
            self._rh_paramUpdate(*args, **kwargs)
        # check data
        if len(args) < 3:
            self.logdebug("Received invalid paramUpdate call from Master")
            return
        # get what changed
        _, param_name, param_value = args[:3]
        param_name = param_name.rstrip("/")
        self.logdebug('Received paramUpdate("%s", %s)' % (param_name, str(param_value)))
        # update parameter value
        if param_name in self._parameters:
            self._parameters[param_name].set_value(param_value)
<<<<<<< HEAD
            self.loginfo(
                'Parameter "%s" has now the value [%s]'
                % (param_name, str(self._parameters[param_name].value))
            )
=======
            self.loginfo('Parameter "%s" has now the value [%s]' % (
                param_name, str(self._parameters[param_name].value)
            ))
        else:
            # check if the parameter is the child of a monitored parameter
            for p in self._parameters.values():
                if param_name.startswith(p.name):
                    p.force_update()
                    self.loginfo(f"Detected change in child of '{p.name}'. Parameter '{p.name}' "
                                 f"has now value [{str(self._parameters[p.name].value)}]")
>>>>>>> 858cc07c

    def _add_param(self, param):
        if not isinstance(param, DTParam):
            raise ValueError("Expected type duckietown.DTParam, got %s instead" % str(type(param)))
        self._parameters[param.name] = param

    def _has_param(self, param):
        return rospy.names.resolve_name(param) in self._parameters

    def _register_publisher(self, publisher):
        self._publishers.append(publisher)

    def _register_subscriber(self, subscriber):
        self._subscribers.append(subscriber)

    def _on_shutdown(self):
        self.log("Received shutdown request.")
        self.is_shutdown = True
        # call node on_shutdown
        self.on_shutdown()

    def on_shutdown(self):
        # this function does not do anything, it is called when the node shuts down.
        # It can be redefined by the user in the final node class.
        pass<|MERGE_RESOLUTION|>--- conflicted
+++ resolved
@@ -1,18 +1,13 @@
-<<<<<<< HEAD
 import inspect
-=======
 import glob
->>>>>>> 858cc07c
 import os
 from pathlib import Path
 from typing import Optional
 
 import rospy
-import rospkg
 from copy import copy
 import yaml
 
-import yaml
 from std_srvs.srv import SetBool, SetBoolResponse
 from duckietown_msgs.srv import (
     NodeGetParamsList,
@@ -105,7 +100,6 @@
 
     """
 
-<<<<<<< HEAD
     def __init__(
         self,
         node_name,
@@ -115,15 +109,6 @@
         help=None,
         dt_ghost=False,
     ):
-=======
-    def __init__(self,
-                 node_name,
-                 # DT parameters from here
-                 node_type,
-                 help=None,
-                 dt_ghost=False):
-
->>>>>>> 858cc07c
         # configure singleton
         if rospy.__instance__ is not None:
             raise RuntimeError("You cannot instantiate two objects of type DTROS")
@@ -169,11 +154,7 @@
         if self._ros_handler is not None:
             # decorate the XMLRPC paramUpdate function
             self._rh_paramUpdate = self._ros_handler.paramUpdate
-<<<<<<< HEAD
             setattr(self._ros_handler, "paramUpdate", self._param_update)
-=======
-            setattr(self._ros_handler, 'paramUpdate', self._param_update)
->>>>>>> 858cc07c
 
         # Handle publishers, subscribers, and the state switch
         self._switch = True
@@ -184,15 +165,7 @@
         self._load_user_parameter_files()
 
         # create switch service for node
-<<<<<<< HEAD
         self.srv_switch = rospy.Service("~%s" % NODE_SWITCH_SERVICE_NAME, SetBool, self._srv_switch)
-=======
-        self.srv_switch = rospy.Service(
-            "~%s" % NODE_SWITCH_SERVICE_NAME,
-            SetBool, self._srv_switch
-        )
-
->>>>>>> 858cc07c
         # create services to manage parameters
         self._srv_get_params = rospy.Service(
             "~%s" % NODE_GET_PARAM_SERVICE_NAME, NodeGetParamsList, self._srv_get_params_list
@@ -458,12 +431,10 @@
         # update parameter value
         if param_name in self._parameters:
             self._parameters[param_name].set_value(param_value)
-<<<<<<< HEAD
             self.loginfo(
                 'Parameter "%s" has now the value [%s]'
                 % (param_name, str(self._parameters[param_name].value))
             )
-=======
             self.loginfo('Parameter "%s" has now the value [%s]' % (
                 param_name, str(self._parameters[param_name].value)
             ))
@@ -474,7 +445,6 @@
                     p.force_update()
                     self.loginfo(f"Detected change in child of '{p.name}'. Parameter '{p.name}' "
                                  f"has now value [{str(self._parameters[p.name].value)}]")
->>>>>>> 858cc07c
 
     def _add_param(self, param):
         if not isinstance(param, DTParam):
