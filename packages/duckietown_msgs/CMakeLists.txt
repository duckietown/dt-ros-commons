cmake_minimum_required(VERSION 2.8.3)
project(duckietown_msgs)

find_package(catkin REQUIRED COMPONENTS
  roscpp
  rospy
  message_generation
  std_msgs
  geometry_msgs
  visualization_msgs
  sensor_msgs
  tf_conversions
  tf
)

## Generate messages in the 'msg' folder
add_message_files(
  FILES
  AntiInstagramThresholds.msg
  AprilTagDetection.msg
  AprilTagDetectionArray.msg
  AprilTagsWithInfos.msg
  BoolStamped.msg
  CarControl.msg
  CoordinationClearance.msg
  CoordinationSignal.msg
<<<<<<< HEAD
=======
  DiagnosticsPhaseTiming.msg
  DiagnosticsPhaseTimingArray.msg
>>>>>>> aeba341a
  DiagnosticsRosLink.msg
  DiagnosticsRosLinkArray.msg
  DiagnosticsRosNode.msg
  DiagnosticsRosParameterArray.msg
  DiagnosticsRosProfiling.msg
  DiagnosticsRosProfilingUnit.msg
  DiagnosticsRosTopic.msg
  DiagnosticsRosTopicArray.msg
  DroneControl.msg
  DroneMode.msg
  NodeParameter.msg
  DuckiebotLED.msg
  EncoderStamped.msg
  FSMState.msg
  IntersectionPose.msg
  IntersectionPoseImg.msg
  IntersectionPoseImgDebug.msg
  KinematicsParameters.msg
  KinematicsWeights.msg
  LanePose.msg
  LEDDetection.msg
  LEDDetectionArray.msg
  LEDDetectionDebugInfo.msg
  LEDInterpreter.msg
  LEDPattern.msg
  LightSensor.msg
  LineFollowerStamped.msg
  MaintenanceState.msg
  ObstacleImageDetection.msg
  ObstacleImageDetectionList.msg
  ObstacleProjectedDetection.msg
  ObstacleProjectedDetectionList.msg
  ObstacleType.msg
  ParamTuner.msg
  Pixel.msg
  Pose2DStamped.msg
  Rect.msg
  Rects.msg
  SceneSegments.msg
  Segment.msg
  SegmentList.msg
  SignalsDetection.msg
  SignalsDetectionETHZ17.msg
  SourceTargetNodes.msg
  StopLineReading.msg
  TagInfo.msg
  ThetaDotSample.msg
  ToFStamped.msg
  Trajectory.msg
  TurnIDandType.msg
  Twist2DStamped.msg
  Vector2D.msg
  VehicleCorners.msg
  VehiclePose.msg
  Vsample.msg
  WheelEncoderStamped.msg
  WheelsCmd.msg
  WheelsCmdStamped.msg
  WheelsCmdDBV2Stamped.msg
)

## Generate services in the 'srv' folder
add_service_files(
  FILES
  ChangePattern.srv
  GetVariable.srv
  IMUstatus.srv
  LFstatus.srv
  NodeGetParamsList.srv
  NodeRequestParamsUpdate.srv
  SensorsStatus.srv
  SetCustomLEDPattern.srv
  SetFSMState.srv
  SetValue.srv
  SetVariable.srv
  ToFstatus.srv
)


## Generate added messages and services with any dependencies listed here
generate_messages(
  DEPENDENCIES
  std_msgs
  geometry_msgs
  sensor_msgs
)


catkin_package(
#  INCLUDE_DIRS include
#  LIBRARIES duckietown_msgs
   CATKIN_DEPENDS
   geometry_msgs
   roscpp rospy
   sensor_msgs
   std_msgs
   message_runtime
   visualization_msgs
#  DEPENDS system_lib
)


include_directories(
  ${catkin_INCLUDE_DIRS}
)<|MERGE_RESOLUTION|>--- conflicted
+++ resolved
@@ -24,11 +24,8 @@
   CarControl.msg
   CoordinationClearance.msg
   CoordinationSignal.msg
-<<<<<<< HEAD
-=======
   DiagnosticsPhaseTiming.msg
   DiagnosticsPhaseTimingArray.msg
->>>>>>> aeba341a
   DiagnosticsRosLink.msg
   DiagnosticsRosLinkArray.msg
   DiagnosticsRosNode.msg
